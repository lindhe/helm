/*
Copyright The Helm Authors.

Licensed under the Apache License, Version 2.0 (the "License");
you may not use this file except in compliance with the License.
You may obtain a copy of the License at

    http://www.apache.org/licenses/LICENSE-2.0

Unless required by applicable law or agreed to in writing, software
distributed under the License is distributed on an "AS IS" BASIS,
WITHOUT WARRANTIES OR CONDITIONS OF ANY KIND, either express or implied.
See the License for the specific language governing permissions and
limitations under the License.
*/

package action

import (
	"bytes"
	"fmt"
	"time"

	"github.com/pkg/errors"
	metav1 "k8s.io/apimachinery/pkg/apis/meta/v1"

	"helm.sh/helm/pkg/chart"
	"helm.sh/helm/pkg/chartutil"
	"helm.sh/helm/pkg/kube"
	"helm.sh/helm/pkg/release"
	"helm.sh/helm/pkg/releaseutil"
)

// Upgrade is the action for upgrading releases.
//
// It provides the implementation of 'helm upgrade'.
type Upgrade struct {
	cfg *Configuration

	ChartPathOptions
	ValueOptions

	Install      bool
	Devel        bool
	Namespace    string
	Timeout      time.Duration
	Wait         bool
	DisableHooks bool
	DryRun       bool
	Force        bool
	ResetValues  bool
	ReuseValues  bool
	// Recreate will (if true) recreate pods after a rollback.
	Recreate bool
	// MaxHistory limits the maximum number of revisions saved per release
	MaxHistory int
	Atomic     bool
}

// NewUpgrade creates a new Upgrade object with the given configuration.
func NewUpgrade(cfg *Configuration) *Upgrade {
	return &Upgrade{
		cfg: cfg,
	}
}

// Run executes the upgrade on the given release.
func (u *Upgrade) Run(name string, chart *chart.Chart) (*release.Release, error) {
	if err := chartutil.ProcessDependencies(chart, u.rawValues); err != nil {
		return nil, err
	}

	// Make sure if Atomic is set, that wait is set as well. This makes it so
	// the user doesn't have to specify both
	u.Wait = u.Wait || u.Atomic

	if err := validateReleaseName(name); err != nil {
		return nil, errors.Errorf("release name is invalid: %s", name)
	}
	u.cfg.Log("preparing upgrade for %s", name)
	currentRelease, upgradedRelease, err := u.prepareUpgrade(name, chart)
	if err != nil {
		return nil, err
	}

	u.cfg.Releases.MaxHistory = u.MaxHistory

	if !u.DryRun {
		u.cfg.Log("creating upgraded release for %s", name)
		if err := u.cfg.Releases.Create(upgradedRelease); err != nil {
			return nil, err
		}
	}

	u.cfg.Log("performing update for %s", name)
	res, err := u.performUpgrade(currentRelease, upgradedRelease)
	if err != nil {
		return res, err
	}

	if !u.DryRun {
		u.cfg.Log("updating status for upgraded release for %s", name)
		if err := u.cfg.Releases.Update(upgradedRelease); err != nil {
			return res, err
		}
	}

	return res, nil
}

func validateReleaseName(releaseName string) error {
	if releaseName == "" {
		return errMissingRelease
	}

	if !ValidName.MatchString(releaseName) || (len(releaseName) > releaseNameMaxLen) {
		return errInvalidName
	}

	return nil
}

// prepareUpgrade builds an upgraded release for an upgrade operation.
func (u *Upgrade) prepareUpgrade(name string, chart *chart.Chart) (*release.Release, *release.Release, error) {
	if chart == nil {
		return nil, nil, errMissingChart
	}

	// finds the deployed release with the given name
	currentRelease, err := u.cfg.Releases.Deployed(name)
	if err != nil {
		return nil, nil, err
	}

	// determine if values will be reused
	if err := u.reuseValues(chart, currentRelease); err != nil {
		return nil, nil, err
	}

	// finds the non-deleted release with the given name
	lastRelease, err := u.cfg.Releases.Last(name)
	if err != nil {
		return nil, nil, err
	}

	// Increment revision count. This is passed to templates, and also stored on
	// the release object.
	revision := lastRelease.Version + 1

	options := chartutil.ReleaseOptions{
		Name:      name,
		Namespace: currentRelease.Namespace,
		IsUpgrade: true,
	}

	caps, err := u.cfg.getCapabilities()
	if err != nil {
		return nil, nil, err
	}
	valuesToRender, err := chartutil.ToRenderValues(chart, u.rawValues, options, caps)
	if err != nil {
		return nil, nil, err
	}

	hooks, manifestDoc, notesTxt, err := u.cfg.renderResources(chart, valuesToRender, "")
	if err != nil {
		return nil, nil, err
	}

	// Store an upgraded release.
	upgradedRelease := &release.Release{
		Name:      name,
		Namespace: currentRelease.Namespace,
		Chart:     chart,
		Config:    u.rawValues,
		Info: &release.Info{
			FirstDeployed: currentRelease.Info.FirstDeployed,
			LastDeployed:  Timestamper(),
			Status:        release.StatusPendingUpgrade,
			Description:   "Preparing upgrade", // This should be overwritten later.
		},
		Version:  revision,
		Manifest: manifestDoc.String(),
		Hooks:    hooks,
	}

	if len(notesTxt) > 0 {
		upgradedRelease.Info.Notes = notesTxt
	}
	err = validateManifest(u.cfg.KubeClient, manifestDoc.Bytes())
	return currentRelease, upgradedRelease, err
}

func (u *Upgrade) performUpgrade(originalRelease, upgradedRelease *release.Release) (*release.Release, error) {
	if u.DryRun {
		u.cfg.Log("dry run for %s", upgradedRelease.Name)
		upgradedRelease.Info.Description = "Dry run complete"
		return upgradedRelease, nil
	}

	current, err := u.cfg.KubeClient.Build(bytes.NewBufferString(originalRelease.Manifest))
	if err != nil {
		return upgradedRelease, errors.Wrap(err, "unable to build kubernetes objects from current release manifest")
	}
	target, err := u.cfg.KubeClient.Build(bytes.NewBufferString(upgradedRelease.Manifest))
	if err != nil {
		return upgradedRelease, errors.Wrap(err, "unable to build kubernetes objects from new release manifest")
	}

	// pre-upgrade hooks
	if !u.DisableHooks {
<<<<<<< HEAD
		if err := u.cfg.execHook(upgradedRelease, release.HookPreUpgrade, u.Timeout); err != nil {
=======
		if err := execHooks(u.cfg.KubeClient, upgradedRelease.Hooks, hooks.PreUpgrade, u.Timeout); err != nil {
>>>>>>> 0d8b30f4
			return u.failRelease(upgradedRelease, fmt.Errorf("pre-upgrade hooks failed: %s", err))
		}
	} else {
		u.cfg.Log("upgrade hooks disabled for %s", upgradedRelease.Name)
	}

	results, err := u.cfg.KubeClient.Update(current, target, u.Force)
	if err != nil {
		u.cfg.recordRelease(originalRelease)
		return u.failRelease(upgradedRelease, err)
	}

	if u.Recreate {
		// NOTE: Because this is not critical for a release to succeed, we just
		// log if an error occurs and continue onward. If we ever introduce log
		// levels, we should make these error level logs so users are notified
		// that they'll need to go do the cleanup on their own
		if err := recreate(u.cfg, results.Updated); err != nil {
			u.cfg.Log(err.Error())
		}
	}

	if u.Wait {
		if err := u.cfg.KubeClient.Wait(target, u.Timeout); err != nil {
			u.cfg.recordRelease(originalRelease)
			return u.failRelease(upgradedRelease, err)
		}
	}

	// post-upgrade hooks
	if !u.DisableHooks {
<<<<<<< HEAD
		if err := u.cfg.execHook(upgradedRelease, release.HookPostUpgrade, u.Timeout); err != nil {
=======
		if err := execHooks(u.cfg.KubeClient, upgradedRelease.Hooks, hooks.PostUpgrade, u.Timeout); err != nil {
>>>>>>> 0d8b30f4
			return u.failRelease(upgradedRelease, fmt.Errorf("post-upgrade hooks failed: %s", err))
		}
	}

	originalRelease.Info.Status = release.StatusSuperseded
	u.cfg.recordRelease(originalRelease)

	upgradedRelease.Info.Status = release.StatusDeployed
	upgradedRelease.Info.Description = "Upgrade complete"

	return upgradedRelease, nil
}

func (u *Upgrade) failRelease(rel *release.Release, err error) (*release.Release, error) {
	msg := fmt.Sprintf("Upgrade %q failed: %s", rel.Name, err)
	u.cfg.Log("warning: %s", msg)

	rel.Info.Status = release.StatusFailed
	rel.Info.Description = msg
	u.cfg.recordRelease(rel)
	if u.Atomic {
		u.cfg.Log("Upgrade failed and atomic is set, rolling back to last successful release")

		// As a protection, get the last successful release before rollback.
		// If there are no successful releases, bail out
		hist := NewHistory(u.cfg)
		fullHistory, herr := hist.Run(rel.Name)
		if herr != nil {
			return rel, errors.Wrapf(herr, "an error occurred while finding last successful release. original upgrade error: %s", err)
		}

		// There isn't a way to tell if a previous release was successful, but
		// generally failed releases do not get superseded unless the next
		// release is successful, so this should be relatively safe
		filteredHistory := releaseutil.FilterFunc(func(r *release.Release) bool {
			return r.Info.Status == release.StatusSuperseded || r.Info.Status == release.StatusDeployed
		}).Filter(fullHistory)
		if len(filteredHistory) == 0 {
			return rel, errors.Wrap(err, "unable to find a previously successful release when attempting to rollback. original upgrade error")
		}

		releaseutil.Reverse(filteredHistory, releaseutil.SortByRevision)

		rollin := NewRollback(u.cfg)
		rollin.Version = filteredHistory[0].Version
		rollin.Wait = true
		rollin.DisableHooks = u.DisableHooks
		rollin.Recreate = u.Recreate
		rollin.Force = u.Force
		rollin.Timeout = u.Timeout
		if _, rollErr := rollin.Run(rel.Name); rollErr != nil {
			return rel, errors.Wrapf(rollErr, "an error occurred while rolling back the release. original upgrade error: %s", err)
		}
		return rel, errors.Wrapf(err, "release %s failed, and has been rolled back due to atomic being set", rel.Name)
	}

	return rel, err
}

// reuseValues copies values from the current release to a new release if the
// new release does not have any values.
//
// If the request already has values, or if there are no values in the current
// release, this does nothing.
//
// This is skipped if the u.ResetValues flag is set, in which case the
// request values are not altered.
func (u *Upgrade) reuseValues(chart *chart.Chart, current *release.Release) error {
	if u.ResetValues {
		// If ResetValues is set, we completely ignore current.Config.
		u.cfg.Log("resetting values to the chart's original version")
		return nil
	}

	// If the ReuseValues flag is set, we always copy the old values over the new config's values.
	if u.ReuseValues {
		u.cfg.Log("reusing the old release's values")

		// We have to regenerate the old coalesced values:
		oldVals, err := chartutil.CoalesceValues(current.Chart, current.Config)
		if err != nil {
			return errors.Wrap(err, "failed to rebuild old values")
		}

		u.rawValues = chartutil.CoalesceTables(u.rawValues, current.Config)

		chart.Values = oldVals

		return nil
	}

	if len(u.rawValues) == 0 && len(current.Config) > 0 {
		u.cfg.Log("copying values from %s (v%d) to new release.", current.Name, current.Version)
		u.rawValues = current.Config
	}
	return nil
}

func validateManifest(c kube.Interface, manifest []byte) error {
	_, err := c.Build(bytes.NewReader(manifest))
	return err
<<<<<<< HEAD
=======
}

// recreate captures all the logic for recreating pods for both upgrade and
// rollback. If we end up refactoring rollback to use upgrade, this can just be
// made an unexported method on the upgrade action.
func recreate(cfg *Configuration, resources kube.ResourceList) error {
	for _, res := range resources {
		versioned := kube.AsVersioned(res)
		selector, err := kube.SelectorsForObject(versioned)
		if err != nil {
			// If no selector is returned, it means this object is
			// definitely not a pod, so continue onward
			continue
		}

		client, err := cfg.KubernetesClientSet()
		if err != nil {
			return errors.Wrapf(err, "unable to recreate pods for object %s/%s because an error occurred", res.Namespace, res.Name)
		}

		pods, err := client.CoreV1().Pods(res.Namespace).List(metav1.ListOptions{
			LabelSelector: selector.String(),
		})
		if err != nil {
			return errors.Wrapf(err, "unable to recreate pods for object %s/%s because an error occurred", res.Namespace, res.Name)
		}

		// Restart pods
		for _, pod := range pods.Items {
			// Delete each pod for get them restarted with changed spec.
			if err := client.CoreV1().Pods(pod.Namespace).Delete(pod.Name, metav1.NewPreconditionDeleteOptions(string(pod.UID))); err != nil {
				return errors.Wrapf(err, "unable to recreate pods for object %s/%s because an error occurred", res.Namespace, res.Name)
			}
		}
	}
	return nil
>>>>>>> 0d8b30f4
}<|MERGE_RESOLUTION|>--- conflicted
+++ resolved
@@ -22,6 +22,7 @@
 	"time"
 
 	"github.com/pkg/errors"
+
 	metav1 "k8s.io/apimachinery/pkg/apis/meta/v1"
 
 	"helm.sh/helm/pkg/chart"
@@ -209,11 +210,7 @@
 
 	// pre-upgrade hooks
 	if !u.DisableHooks {
-<<<<<<< HEAD
 		if err := u.cfg.execHook(upgradedRelease, release.HookPreUpgrade, u.Timeout); err != nil {
-=======
-		if err := execHooks(u.cfg.KubeClient, upgradedRelease.Hooks, hooks.PreUpgrade, u.Timeout); err != nil {
->>>>>>> 0d8b30f4
 			return u.failRelease(upgradedRelease, fmt.Errorf("pre-upgrade hooks failed: %s", err))
 		}
 	} else {
@@ -245,11 +242,7 @@
 
 	// post-upgrade hooks
 	if !u.DisableHooks {
-<<<<<<< HEAD
 		if err := u.cfg.execHook(upgradedRelease, release.HookPostUpgrade, u.Timeout); err != nil {
-=======
-		if err := execHooks(u.cfg.KubeClient, upgradedRelease.Hooks, hooks.PostUpgrade, u.Timeout); err != nil {
->>>>>>> 0d8b30f4
 			return u.failRelease(upgradedRelease, fmt.Errorf("post-upgrade hooks failed: %s", err))
 		}
 	}
@@ -351,8 +344,6 @@
 func validateManifest(c kube.Interface, manifest []byte) error {
 	_, err := c.Build(bytes.NewReader(manifest))
 	return err
-<<<<<<< HEAD
-=======
 }
 
 // recreate captures all the logic for recreating pods for both upgrade and
@@ -389,5 +380,4 @@
 		}
 	}
 	return nil
->>>>>>> 0d8b30f4
 }